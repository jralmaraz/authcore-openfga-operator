--- conflicted
+++ resolved
@@ -1,9 +1,5 @@
-<<<<<<< HEAD
 # Build stage
-FROM node:18-alpine AS builder
-=======
 FROM cgr.dev/chainguard/node:latest
->>>>>>> 06475421
 
 WORKDIR /app
 

--- conflicted
+++ resolved
@@ -58,7 +58,6 @@
 	@echo "Building Docker image..."
 	docker build -t openfga-operator:latest .
 
-<<<<<<< HEAD
 # Deploy to development environment
 deploy-dev:
 	@echo "Deploying to development environment..."
@@ -105,7 +104,7 @@
 clean-prod:
 	@echo "Cleaning up production deployment..."
 	kubectl delete -k kustomize/overlays/prod/ --ignore-not-found=true
-=======
+
 # Load Docker image into Minikube
 minikube-load:
 	@echo "Loading Docker image into Minikube..."
@@ -116,7 +115,6 @@
 	@echo "Deploying to Minikube..."
 	kubectl create namespace openfga-system --dry-run=client -o yaml | kubectl apply -f -
 	kubectl apply -f - <<< 'apiVersion: apps/v1\nkind: Deployment\nmetadata:\n  name: openfga-operator\n  namespace: openfga-system\nspec:\n  replicas: 1\n  selector:\n    matchLabels:\n      app: openfga-operator\n  template:\n    metadata:\n      labels:\n        app: openfga-operator\n    spec:\n      containers:\n      - name: operator\n        image: openfga-operator:latest\n        imagePullPolicy: Never\n        ports:\n        - containerPort: 8080'
->>>>>>> 51e8530e
 
 # Run all quality checks
 check-all: fmt clippy compile test check-kustomize
@@ -125,7 +123,6 @@
 # Help target
 help:
 	@echo "Available targets:"
-<<<<<<< HEAD
 	@echo "  compile      - Check syntax and dependencies"
 	@echo "  build        - Build the project in release mode"
 	@echo "  test         - Run tests"
@@ -147,21 +144,4 @@
 	@echo "  clean-staging - Clean up staging deployment"
 	@echo "  clean-prod   - Clean up production deployment"
 	@echo "  check-all    - Run all quality checks"
-	@echo "  help         - Show this help message"
-=======
-	@echo "  compile         - Check syntax and dependencies"
-	@echo "  build           - Build the project in release mode"
-	@echo "  test            - Run tests"
-	@echo "  fmt             - Format code"
-	@echo "  clippy          - Run clippy linter"
-	@echo "  clean           - Clean build artifacts"
-	@echo "  install-crds    - Install CRDs to Kubernetes cluster"
-	@echo "  uninstall-crds  - Remove CRDs from Kubernetes cluster"
-	@echo "  run             - Run the operator locally"
-	@echo "  dev             - Run in development mode with auto-reload"
-	@echo "  docker-build    - Build Docker image"
-	@echo "  minikube-load   - Load Docker image into Minikube"
-	@echo "  minikube-deploy - Deploy to Minikube (build + load + deploy)"
-	@echo "  check-all       - Run all quality checks"
-	@echo "  help            - Show this help message"
->>>>>>> 51e8530e
+	@echo "  help         - Show this help message"